/*
 * Copyright (c) 2020-2023 Alex Spataru <https://github.com/alex-spataru>
 *
 * Permission is hereby granted, free of charge, to any person obtaining a copy
 * of this software and associated documentation files (the "Software"), to deal
 * in the Software without restriction, including without limitation the rights
 * to use, copy, modify, merge, publish, distribute, sublicense, and/or sell
 * copies of the Software, and to permit persons to whom the Software is
 * furnished to do so, subject to the following conditions:
 *
 * The above copyright notice and this permission notice shall be included in
 * all copies or substantial portions of the Software.
 *
 * THE SOFTWARE IS PROVIDED "AS IS", WITHOUT WARRANTY OF ANY KIND, EXPRESS OR
 * IMPLIED, INCLUDING BUT NOT LIMITED TO THE WARRANTIES OF MERCHANTABILITY,
 * FITNESS FOR A PARTICULAR PURPOSE AND NONINFRINGEMENT. IN NO EVENT SHALL THE
 * AUTHORS OR COPYRIGHT HOLDERS BE LIABLE FOR ANY CLAIM, DAMAGES OR OTHER
 * LIABILITY, WHETHER IN AN ACTION OF CONTRACT, TORT OR OTHERWISE, ARISING FROM,
 * OUT OF OR IN CONNECTION WITH THE SOFTWARE OR THE USE OR OTHER DEALINGS IN
 * THE SOFTWARE.
 */

#pragma once

#include <QObject>
#include <QLowEnergyController>
#include <QBluetoothDeviceDiscoveryAgent>

#include <IO/HAL_Driver.h>

namespace IO
{
namespace Drivers
{
/**
 * @brief The BluetoothLE class
 * Serial Studio driver class to interact with Bluetooth Low Energy devices.
 */
class BluetoothLE : public HAL_Driver
{
  // clang-format off
  Q_OBJECT
  Q_PROPERTY(int deviceCount
             READ deviceCount
             NOTIFY devicesChanged)
  Q_PROPERTY(QStringList deviceNames
             READ deviceNames
             NOTIFY devicesChanged)
  Q_PROPERTY(QStringList serviceNames
             READ serviceNames
             NOTIFY servicesChanged)
<<<<<<< HEAD
  Q_PROPERTY(QStringList filterTypes
             READ filterTypes
             NOTIFY filterChanged)
=======
  Q_PROPERTY(QStringList characteristicNames
             READ characteristicNames
             NOTIFY characteristicsChanged)
  Q_PROPERTY(QStringList descriptorNames
             READ descriptorNames
             NOTIFY descriptorsChanged)
>>>>>>> fa17f7b7
  Q_PROPERTY(int deviceIndex
             READ deviceIndex
             WRITE selectDevice
             NOTIFY devicesChanged)
  Q_PROPERTY(bool isOpen
             READ isOpen
             NOTIFY deviceConnectedChanged)
  Q_PROPERTY(bool operatingSystemSupported
             READ operatingSystemSupported
             CONSTANT)
  Q_PROPERTY(int descriptorIndex
             READ descriptorIndex
             WRITE setDescriptorIndex
             NOTIFY descriptorIndexChanged)
  Q_PROPERTY(int characteristicIndex
             READ characteristicIndex
             WRITE setCharacteristicIndex
             NOTIFY characteristicIndexChanged)
  // clang-format on

signals:
  void devicesChanged();
  void servicesChanged();
<<<<<<< HEAD
  void filterChanged();
=======
  void descriptorsChanged();
>>>>>>> fa17f7b7
  void deviceIndexChanged();
  void characteristicsChanged();
  void deviceConnectedChanged();
  void descriptorIndexChanged();
  void characteristicIndexChanged();
  void error(const QString &message);

private:
  explicit BluetoothLE();
  BluetoothLE(BluetoothLE &&) = delete;
  BluetoothLE(const BluetoothLE &) = delete;
  BluetoothLE &operator=(BluetoothLE &&) = delete;
  BluetoothLE &operator=(const BluetoothLE &) = delete;

public:
  static BluetoothLE &instance();

  void close() override;

  [[nodiscard]] bool isOpen() const override;
  [[nodiscard]] bool isReadable() const override;
  [[nodiscard]] bool isWritable() const override;
  [[nodiscard]] bool configurationOk() const override;
  [[nodiscard]] quint64 write(const QByteArray &data) override;
  [[nodiscard]] bool open(const QIODevice::OpenMode mode) override;

  [[nodiscard]] bool ignoreDataDelimeters() const;
  [[nodiscard]] bool operatingSystemSupported() const;

  [[nodiscard]] int deviceCount() const;
  [[nodiscard]] int deviceIndex() const;
  [[nodiscard]] int descriptorIndex() const;
  [[nodiscard]] int characteristicIndex() const;

  [[nodiscard]] QStringList deviceNames() const;
  [[nodiscard]] QStringList serviceNames() const;
<<<<<<< HEAD
  [[nodiscard]] QStringList filterTypes() const;
  [[nodiscard]] bool operatingSystemSupported() const;
=======
  [[nodiscard]] QStringList descriptorNames() const;
  [[nodiscard]] QStringList characteristicNames() const;
>>>>>>> fa17f7b7

public slots:
  void startDiscovery();
  void selectDevice(const int index);
  void selectService(const int index);
<<<<<<< HEAD
  void selectFilter(const int index);
=======
  void setDescriptorIndex(const int index);
  void setCharacteristicIndex(const int index);
>>>>>>> fa17f7b7

private slots:
  void configureCharacteristics();
  void onServiceDiscoveryFinished();
  void onDeviceDiscovered(const QBluetoothDeviceInfo &device);
  void onServiceError(QLowEnergyService::ServiceError serviceError);
  void onDiscoveryError(QBluetoothDeviceDiscoveryAgent::Error error);
  void onServiceStateChanged(QLowEnergyService::ServiceState serviceState);
  void onCharacteristicChanged(const QLowEnergyCharacteristic &info,
                               const QByteArray &value);

private:
  int m_deviceIndex;
  int m_filterIndex;
  bool m_deviceConnected;
  int m_selectedDescriptor;
  int m_selectedCharacteristic;

  QLowEnergyService *m_service;
  QLowEnergyController *m_controller;
  QBluetoothDeviceDiscoveryAgent *m_discoveryAgent;

  QStringList m_deviceNames;
  QStringList m_serviceNames;
<<<<<<< HEAD
  QStringList m_filterTypes;
=======
  QStringList m_descriptorNames;
  QStringList m_characteristicNames;

>>>>>>> fa17f7b7
  QList<QBluetoothDeviceInfo> m_devices;
  QList<QLowEnergyDescriptor> m_descriptors;
  QList<QLowEnergyCharacteristic> m_characteristics;
};
} // namespace Drivers
} // namespace IO<|MERGE_RESOLUTION|>--- conflicted
+++ resolved
@@ -49,18 +49,15 @@
   Q_PROPERTY(QStringList serviceNames
              READ serviceNames
              NOTIFY servicesChanged)
-<<<<<<< HEAD
   Q_PROPERTY(QStringList filterTypes
              READ filterTypes
              NOTIFY filterChanged)
-=======
   Q_PROPERTY(QStringList characteristicNames
              READ characteristicNames
              NOTIFY characteristicsChanged)
   Q_PROPERTY(QStringList descriptorNames
              READ descriptorNames
              NOTIFY descriptorsChanged)
->>>>>>> fa17f7b7
   Q_PROPERTY(int deviceIndex
              READ deviceIndex
              WRITE selectDevice
@@ -84,11 +81,8 @@
 signals:
   void devicesChanged();
   void servicesChanged();
-<<<<<<< HEAD
   void filterChanged();
-=======
   void descriptorsChanged();
->>>>>>> fa17f7b7
   void deviceIndexChanged();
   void characteristicsChanged();
   void deviceConnectedChanged();
@@ -125,24 +119,18 @@
 
   [[nodiscard]] QStringList deviceNames() const;
   [[nodiscard]] QStringList serviceNames() const;
-<<<<<<< HEAD
   [[nodiscard]] QStringList filterTypes() const;
   [[nodiscard]] bool operatingSystemSupported() const;
-=======
   [[nodiscard]] QStringList descriptorNames() const;
   [[nodiscard]] QStringList characteristicNames() const;
->>>>>>> fa17f7b7
 
 public slots:
   void startDiscovery();
   void selectDevice(const int index);
   void selectService(const int index);
-<<<<<<< HEAD
   void selectFilter(const int index);
-=======
   void setDescriptorIndex(const int index);
   void setCharacteristicIndex(const int index);
->>>>>>> fa17f7b7
 
 private slots:
   void configureCharacteristics();
@@ -167,13 +155,10 @@
 
   QStringList m_deviceNames;
   QStringList m_serviceNames;
-<<<<<<< HEAD
   QStringList m_filterTypes;
-=======
   QStringList m_descriptorNames;
   QStringList m_characteristicNames;
 
->>>>>>> fa17f7b7
   QList<QBluetoothDeviceInfo> m_devices;
   QList<QLowEnergyDescriptor> m_descriptors;
   QList<QLowEnergyCharacteristic> m_characteristics;
