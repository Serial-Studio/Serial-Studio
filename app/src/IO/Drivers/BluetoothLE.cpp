--- conflicted
+++ resolved
@@ -42,7 +42,6 @@
 {
   connect(this, &IO::Drivers::BluetoothLE::deviceIndexChanged, this,
           &IO::Drivers::BluetoothLE::configurationChanged);
-<<<<<<< HEAD
   connect(this, &IO::Drivers::BluetoothLE::deviceConnectedChanged,
           &IO::Manager::instance(), &IO::Manager::connectedChanged);
 
@@ -50,9 +49,6 @@
   m_filterTypes.append(tr("Mac Address"));
   m_filterTypes.append(tr("Device Name"));
   m_filterTypes.append(tr("Service Name"));
-
-=======
->>>>>>> fa17f7b7
 }
 
 /**
